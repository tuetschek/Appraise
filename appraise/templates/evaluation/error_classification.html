{% extends "base.html" %}

{% block head %}
<script language="javascript" src="/appraise/site_media/jquery-1.7.1.min.js"></script>
<script language="javascript">
<!--
var ERROR_CLASSES = ["terminology", "lexical_choice", "syntax", "insertion",
  "morphology", "misspelling", "punctuation", "other"];

$(document).ready(function() {
  for (var i=0; i<{{words|length}}; i++)
  {
    $('#edit_'+i).hide();
    $('#view_'+i).html('<em>Click to classify errors for this word...</em>');
  }
});

function update_error_summary()
{
  var _errors = new Array();
  for (var i=0; i<ERROR_CLASSES.length; i++) {
    _total_errors_of_this_class = 0;
    for (var j=0; j<{{words|length}}; j++) {
      var _error = $('input[name="'+ERROR_CLASSES[i]+'_'+j+'"]:checked').val();

      if (_error != undefined)
        _total_errors_of_this_class += 1;
    }

    if (_total_errors_of_this_class > 0)
      _errors.push(_total_errors_of_this_class+'x '+ERROR_CLASSES[i].replace('_', ' '));
  }

  if (_errors.length)
    $('#error_summary').html(_errors.join('<br/>'));
}

function summarise_errors_for_word(id)
{
  var _errors = new Array();
  for (var i=0; i<ERROR_CLASSES.length; i++) {
    var _error = $('input[name="'+ERROR_CLASSES[i]+'_'+id+'"]:checked').val();
    if (_error != undefined)
      _errors.push(_error.toLowerCase()+' '+ERROR_CLASSES[i].replace('_', ' '));
  }

  if (_errors.length)
    $('#view_'+id).html(_errors.join(', '));
}

function toggle_classification(id)
{
  if ($('input[name="too_many_errors"]').attr('checked') == 'checked')
  {
    return;
  }

  for (var i=0; i<{{words|length}}; i++)
  {
    if (i == id) {
      $('#edit_'+i).show();
      $('#view_'+i).hide();
    }
    else if ($('#edit_'+i).css('display') == 'inline') {
      summarise_errors_for_word(i);

      $('#edit_'+i).hide();
      $('#view_'+i).show();
    }
  }

  update_error_summary();
}

function reset_form_if_too_many_errors_is_clicked(self)
{
  if (self.attr('checked') == 'checked') {
    reset_form();
    self.attr('checked', 'checked');
  }
}

function toggle_checkbox(input_name)
{
  var input = $('input[name="'+input_name+'"]');

  if (input.attr('checked') == 'checked')
    input.removeAttr('checked');
  else {
    if (input_name == 'too_many_errors') {
      reset_form();
    }
    input.attr('checked', 'checked');
  }
}

function reset_form()
{
  $('input[name="missing_words"]').removeAttr('checked');
  $('input[name="too_many_errors"]').removeAttr('checked');
  for (var i=0; i<{{words|length}}; i++)
  {
    $('#edit_'+i).hide();
    $('#view_'+i).html('<em>Click to classify errors for this word...</em>');
    $('#view_'+i).show();

    for (var j=0; j<ERROR_CLASSES.length; j++) {
      var _error = $('input[name="'+ERROR_CLASSES[j]+'_'+i+'"]').removeAttr('checked');
    }
  }
  $('#error_summary').html('<em>No errors classified yet...</em>');
  $('input[name="now"]').val(Date.now()/1000.0);
}

function validate_form()
{
  if ($('textarea[name="postedited"]').val() == '') {
{% if translations|length > 1 %}
    alert('Please post-edit one of the translations...');
{% else %}
    alert('Please post-edit the translation...');
{% endif %}
    return false;
  }

  return true;
}
-->
</script>
{% endblock %}

{% block content %}

<div class="alert-message success">
  <p id="task_progress">{{task_progress}}</p>
</div>

<div class="container">

<<<<<<< HEAD
<div class="row">
<div class="span16">
<p><em>TASK DESCRIPTION GOES HERE...</em> Lorem ipsum dolor sit amet. Lorem ipsum dolor sit amet. Lorem ipsum dolor sit amet. Lorem ipsum dolor sit amet. Lorem ipsum dolor sit amet. Lorem ipsum dolor sit amet. Lorem ipsum dolor sit amet.</p>
</div>
</div>

<div class="row">
=======
{% if reference_text %}
>>>>>>> 675988d6
<div class="span8">
<blockquote>
<p>Left context. Left context. Left context. Left context. Left context. Left context. <strong>{{source_text.0}}</strong> Right context. Right context. Right context. Right context. Right context. Right context.</p>
<small>Source</small>
</blockquote>
</div>
<div class="span8">
<blockquote>
<p>Left context. Left context. Left context. Left context. Left context. Left context.<strong>{{reference_text.0}}</strong> Right context. Right context. Right context. Right context. Right context. Right context.</p>
<small>Reference</small>
</blockquote>
</div>
<<<<<<< HEAD
</div>
=======
{% else %}
<div class="push16">
<blockquote>
<p>Left context. Left context. Left context. Left context. Left context. Left context. <strong>{{source_text.0}}</strong> Right context. Right context. Right context. Right context. Right context. Right context.</p>
<small>Source</small>
</blockquote>
</div>
{% endif %}
>>>>>>> 675988d6

<div class="row">
<div class="span16">
<blockquote>
<p><strong>{{translations}} Lorem ipsum dolor sit amet. Lorem ipsum dolor sit amet. Lorem ipsum dolor sit amet. Lorem ipsum dolor sit amet. Lorem ipsum dolor sit amet. Lorem ipsum dolor sit amet. Lorem ipsum dolor sit amet.</strong></p>
<small>Translation (THIS COULD ALSO NOT BE SHOWN...)</small>
</blockquote>
</div>
</div>

<form action="" method="post">

<input name="item_id" type="hidden" value="{{item_id}}" />
<input name="now" type="hidden" value="{{now}}" />
<input name="words" type="hidden" value="{{words|length}}" />

<input name="missing_words" type="checkbox" value="MISSING_WORDS">
<span onclick="javascript:toggle_checkbox('missing_words');">Missing words</span>
<input onclick="javascript:reset_form_if_too_many_errors_is_clicked($(this));" name="too_many_errors" type="checkbox" value="TOO_MANY_ERRORS">
<span onclick="javascript:toggle_checkbox('too_many_errors');">Too many errors</span>

<div class="row">
<div class="span12">
<table id="words">
{% for word in words %}
<tr>
  <th onclick="javascript:toggle_classification({{forloop.counter0}});">{{word}}</th>
  <td width="100%">
{% with forloop.counter0 as word_id %}
{% include 'evaluation/word_classification.html' %}
{% endwith %}
  </td>
</tr>
{% endfor %}
</table>
</div>
<div class="span4">
<h4>Error Summary</h4>
<span id="error_summary"><em>No errors classified yet...</em></span>
</div>
</div>

<div class="row">
<div class="actions">
  <button name="submit_button" accesskey="1" type="submit" class="btn" value="SUBMIT" onclick="javascript:return validate_form();">Submit</button>
  &nbsp;
  
  <button onclick="javascript:reset_form();" accesskey="2" type="reset" class="btn">Reset</button>
  &nbsp;
  
  <button name="submit_button" accesskey="3" type="submit" class="btn" value="FLAG_ERROR">Flag Error</button>
</div>
</div>

</form>

</div>

{% endblock %}<|MERGE_RESOLUTION|>--- conflicted
+++ resolved
@@ -135,34 +135,24 @@
   <p id="task_progress">{{task_progress}}</p>
 </div>
 
+<p><em>TASK DESCRIPTION GOES HERE...</em> Lorem ipsum dolor sit amet. Lorem ipsum dolor sit amet. Lorem ipsum dolor sit amet. Lorem ipsum dolor sit amet. Lorem ipsum dolor sit amet. Lorem ipsum dolor sit amet. Lorem ipsum dolor sit amet.</p>
+
+
 <div class="container">
 
-<<<<<<< HEAD
-<div class="row">
-<div class="span16">
-<p><em>TASK DESCRIPTION GOES HERE...</em> Lorem ipsum dolor sit amet. Lorem ipsum dolor sit amet. Lorem ipsum dolor sit amet. Lorem ipsum dolor sit amet. Lorem ipsum dolor sit amet. Lorem ipsum dolor sit amet. Lorem ipsum dolor sit amet.</p>
-</div>
-</div>
-
-<div class="row">
-=======
 {% if reference_text %}
->>>>>>> 675988d6
 <div class="span8">
 <blockquote>
 <p>Left context. Left context. Left context. Left context. Left context. Left context. <strong>{{source_text.0}}</strong> Right context. Right context. Right context. Right context. Right context. Right context.</p>
 <small>Source</small>
 </blockquote>
 </div>
-<div class="span8">
+<div class="push8">
 <blockquote>
 <p>Left context. Left context. Left context. Left context. Left context. Left context.<strong>{{reference_text.0}}</strong> Right context. Right context. Right context. Right context. Right context. Right context.</p>
 <small>Reference</small>
 </blockquote>
 </div>
-<<<<<<< HEAD
-</div>
-=======
 {% else %}
 <div class="push16">
 <blockquote>
@@ -171,16 +161,11 @@
 </blockquote>
 </div>
 {% endif %}
->>>>>>> 675988d6
-
-<div class="row">
-<div class="span16">
+
 <blockquote>
 <p><strong>{{translations}} Lorem ipsum dolor sit amet. Lorem ipsum dolor sit amet. Lorem ipsum dolor sit amet. Lorem ipsum dolor sit amet. Lorem ipsum dolor sit amet. Lorem ipsum dolor sit amet. Lorem ipsum dolor sit amet.</strong></p>
 <small>Translation (THIS COULD ALSO NOT BE SHOWN...)</small>
 </blockquote>
-</div>
-</div>
 
 <form action="" method="post">
 
@@ -214,7 +199,6 @@
 </div>
 </div>
 
-<div class="row">
 <div class="actions">
   <button name="submit_button" accesskey="1" type="submit" class="btn" value="SUBMIT" onclick="javascript:return validate_form();">Submit</button>
   &nbsp;
@@ -224,7 +208,6 @@
   
   <button name="submit_button" accesskey="3" type="submit" class="btn" value="FLAG_ERROR">Flag Error</button>
 </div>
-</div>
 
 </form>
 
